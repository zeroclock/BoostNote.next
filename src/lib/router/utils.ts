--- conflicted
+++ resolved
@@ -77,15 +77,14 @@
   noteId?: string
 }
 
-<<<<<<< HEAD
 export interface StorageAttachmentsRouteParams extends BaseRouteParams {
   name: 'storages.attachments'
   storageId: string
-=======
+}
+
 export interface TutorialsRouteParams extends BaseRouteParams {
   name: 'tutorials.show'
   path: string
->>>>>>> ef594a1d
 }
 
 export interface UnknownRouteparams extends BaseRouteParams {
@@ -212,12 +211,8 @@
       case 'storages.trashCan':
         return `/app/storages/${routeParams.storageId}/trashcan`
     }
-<<<<<<< HEAD
     return pathname
   }, [routeParams, pathname])
-=======
-    return '/app'
-  }, [routeParams])
 }
 
 export const currentTutorialPathname = () => {
@@ -229,5 +224,4 @@
     }
     return '/app'
   }, [routeParams])
->>>>>>> ef594a1d
 }