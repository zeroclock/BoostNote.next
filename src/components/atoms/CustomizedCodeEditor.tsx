import React from 'react'
import CodeEditor from './CodeEditor'
import { usePreferences } from '../../lib/preferences'

interface CustomizedCodeEditorProps {
  value: string
  onChange?: (
    newValue: string,
    change: CodeMirror.EditorChangeLinkedList
  ) => void
  onPaste?: (
    editor: CodeMirror.Editor,
    change: CodeMirror.EditorChange,
    enableAutoFetchWebPageTitle: boolean
  ) => void
  codeMirrorRef?: (codeMirror: CodeMirror.EditorFromTextArea) => void
  className?: string
  mode?: string
  readonly?: boolean
  onPaste?: (codeMirror: CodeMirror.Editor, event: ClipboardEvent) => void
  onDrop?: (codeMirror: CodeMirror.Editor, event: DragEvent) => void
}

const CustomizedCodeEditor = ({
  onChange,
  onPaste,
  value,
  codeMirrorRef,
  className,
  mode,
  readonly,
  onPaste,
  onDrop,
}: CustomizedCodeEditorProps) => {
  const { preferences } = usePreferences()
  return (
    <CodeEditor
      onChange={onChange}
      onPaste={onPaste}
      value={value}
      codeMirrorRef={codeMirrorRef}
      className={className}
      theme={preferences['editor.theme']}
      fontSize={preferences['editor.fontSize']}
      fontFamily={preferences['editor.fontFamily']}
      indentType={preferences['editor.indentType']}
      indentSize={preferences['editor.indentSize']}
      keyMap={preferences['editor.keyMap']}
      mode={mode}
      readonly={readonly}
<<<<<<< HEAD
      enableAutoFetchWebPageTitle={
        preferences['editor.enableAutoFetchWebPageTitle']
      }
=======
      onPaste={onPaste}
      onDrop={onDrop}
>>>>>>> b49db64a
    />
  )
}

export default CustomizedCodeEditor<|MERGE_RESOLUTION|>--- conflicted
+++ resolved
@@ -7,11 +7,6 @@
   onChange?: (
     newValue: string,
     change: CodeMirror.EditorChangeLinkedList
-  ) => void
-  onPaste?: (
-    editor: CodeMirror.Editor,
-    change: CodeMirror.EditorChange,
-    enableAutoFetchWebPageTitle: boolean
   ) => void
   codeMirrorRef?: (codeMirror: CodeMirror.EditorFromTextArea) => void
   className?: string
@@ -23,7 +18,6 @@
 
 const CustomizedCodeEditor = ({
   onChange,
-  onPaste,
   value,
   codeMirrorRef,
   className,
@@ -36,7 +30,6 @@
   return (
     <CodeEditor
       onChange={onChange}
-      onPaste={onPaste}
       value={value}
       codeMirrorRef={codeMirrorRef}
       className={className}
@@ -48,14 +41,11 @@
       keyMap={preferences['editor.keyMap']}
       mode={mode}
       readonly={readonly}
-<<<<<<< HEAD
       enableAutoFetchWebPageTitle={
         preferences['editor.enableAutoFetchWebPageTitle']
       }
-=======
       onPaste={onPaste}
       onDrop={onDrop}
->>>>>>> b49db64a
     />
   )
 }
