import React from 'react'
import CodeMirror, { getCodeMirrorTheme } from '../../lib/CodeMirror'
import styled from '../../lib/styled'
import {
  EditorIndentTypeOptions,
  EditorIndentSizeOptions,
  EditorKeyMapOptions,
} from '../../lib/preferences'
import { mdiKeyboardReturn } from '@mdi/js'

const StyledContainer = styled.div`
  .CodeMirror {
    font-family: inherit;
  }
`

const defaultCodeMirrorOptions: CodeMirror.EditorConfiguration = {
  lineWrapping: true,
  lineNumbers: true,
}

interface CodeEditorProps {
  value: string
  onChange?: (
    newValue: string,
    change: CodeMirror.EditorChangeLinkedList
  ) => void
  onPaste?: (
    editor: CodeMirror.Editor,
    change: CodeMirror.EditorChange,
    enableAutoFetchWebPageTitle: boolean
  ) => void
  codeMirrorRef?: (codeMirror: CodeMirror.EditorFromTextArea) => void
  className?: string
  theme?: string
  fontSize?: number
  fontFamily?: string
  indentType?: EditorIndentTypeOptions
  indentSize?: EditorIndentSizeOptions
  keyMap?: EditorKeyMapOptions
  mode?: string
  readonly?: boolean
<<<<<<< HEAD
  enableAutoFetchWebPageTitle?: boolean
=======
  onPaste?: (codeMirror: CodeMirror.Editor, event: ClipboardEvent) => void
  onDrop?: (codeMirror: CodeMirror.Editor, event: DragEvent) => void
>>>>>>> b49db64a
}

class CodeEditor extends React.Component<CodeEditorProps> {
  textAreaRef = React.createRef<HTMLTextAreaElement>()
  codeMirror?: CodeMirror.EditorFromTextArea

  componentDidMount() {
    const indentSize = this.props.indentSize == null ? 2 : this.props.indentSize
    const keyMap =
      this.props.keyMap == null || this.props.keyMap === 'default'
        ? 'sublime'
        : this.props.keyMap
    this.codeMirror = CodeMirror.fromTextArea(this.textAreaRef.current!, {
      ...defaultCodeMirrorOptions,
      theme: getCodeMirrorTheme(this.props.theme),
      indentWithTabs: this.props.indentType === 'tab',
      indentUnit: indentSize,
      tabSize: indentSize,
      keyMap,
      mode: this.props.mode || 'markdown',
      readOnly: this.props.readonly === true,
      extraKeys: { Enter: 'newlineAndIndentContinueMarkdownList' },
    })
    this.codeMirror.on('change', this.handleCodeMirrorChange)
    this.codeMirror.on('inputRead', this.handleCodeMirrorPaste)
    window.addEventListener('codemirror-mode-load', this.reloadMode)
    if (this.props.codeMirrorRef != null) {
      this.props.codeMirrorRef(this.codeMirror)
    }
    this.codeMirror.on('paste', this.handlePaste as any)
    this.codeMirror.on('drop', this.handleDrop)
  }

  reloadMode = () => {
    if (this.codeMirror != null) {
      this.codeMirror.setOption('mode', this.codeMirror.getOption('mode'))
    }
  }

  componentDidUpdate(prevProps: CodeEditorProps) {
    if (this.codeMirror == null) {
      return
    }
    if (this.props.value !== this.codeMirror.getValue()) {
      this.codeMirror.setValue(this.props.value)
    }
    if (this.props.theme !== prevProps.theme) {
      this.codeMirror.setOption('theme', getCodeMirrorTheme(this.props.theme))
    }
    if (
      this.props.fontSize !== prevProps.fontSize ||
      this.props.fontFamily !== prevProps.fontFamily
    ) {
      this.codeMirror.refresh()
    }
    if (this.props.indentType !== prevProps.indentType) {
      this.codeMirror.setOption(
        'indentWithTabs',
        this.props.indentType === 'tab'
      )
    }
    if (this.props.indentSize !== prevProps.indentSize) {
      const indentSize =
        this.props.indentSize == null ? 2 : this.props.indentSize
      this.codeMirror.setOption('indentUnit', indentSize)
      this.codeMirror.setOption('tabSize', indentSize)
    }
    if (this.props.keyMap !== prevProps.keyMap) {
      const keyMap =
        this.props.keyMap == null || this.props.keyMap === 'default'
          ? 'sublime'
          : this.props.keyMap
      this.codeMirror.setOption('keyMap', keyMap)
    }
  }

  componentWillUnmount() {
    if (this.codeMirror != null) {
      this.codeMirror.toTextArea()
      this.codeMirror.off('paste', this.handlePaste as any)
    }
    window.removeEventListener('codemirror-mode-load', this.reloadMode)
  }

  handlePaste = (editor: CodeMirror.Editor, event: ClipboardEvent) => {
    const { onPaste } = this.props
    if (onPaste == null) {
      return
    }

    onPaste(editor, event)
  }

  handleDrop = (editor: CodeMirror.Editor, event: DragEvent) => {
    const { onDrop } = this.props
    if (onDrop == null) {
      mdiKeyboardReturn
    }

    onDrop(editor, event)
  }

  handleCodeMirrorChange = (
    editor: CodeMirror.Editor,
    change: CodeMirror.EditorChangeLinkedList
  ) => {
    if (change.origin !== 'setValue' && this.props.onChange != null) {
      this.props.onChange(editor.getValue(), change)
    }
  }

  handleCodeMirrorPaste = (
    editor: CodeMirror.Editor,
    change: CodeMirror.EditorChange
  ) => {
    const enableAutoFetchWebPageTitle =
      this.props.enableAutoFetchWebPageTitle != undefined
        ? this.props.enableAutoFetchWebPageTitle
        : false
    if (this.props.onPaste != null && change.origin == 'paste') {
      this.props.onPaste(editor, change, enableAutoFetchWebPageTitle)
    }
  }

  render() {
    const { fontSize, fontFamily, value, className } = this.props

    return (
      <StyledContainer
        className={className}
        style={{
          fontSize: fontSize == null ? 'inherit' : `${fontSize}px`,
          fontFamily: fontFamily == null ? 'monospace' : fontFamily,
        }}
      >
        <textarea ref={this.textAreaRef} defaultValue={value} />
      </StyledContainer>
    )
  }
}

export default CodeEditor<|MERGE_RESOLUTION|>--- conflicted
+++ resolved
@@ -6,7 +6,6 @@
   EditorIndentSizeOptions,
   EditorKeyMapOptions,
 } from '../../lib/preferences'
-import { mdiKeyboardReturn } from '@mdi/js'
 
 const StyledContainer = styled.div`
   .CodeMirror {
@@ -25,11 +24,6 @@
     newValue: string,
     change: CodeMirror.EditorChangeLinkedList
   ) => void
-  onPaste?: (
-    editor: CodeMirror.Editor,
-    change: CodeMirror.EditorChange,
-    enableAutoFetchWebPageTitle: boolean
-  ) => void
   codeMirrorRef?: (codeMirror: CodeMirror.EditorFromTextArea) => void
   className?: string
   theme?: string
@@ -40,12 +34,9 @@
   keyMap?: EditorKeyMapOptions
   mode?: string
   readonly?: boolean
-<<<<<<< HEAD
   enableAutoFetchWebPageTitle?: boolean
-=======
   onPaste?: (codeMirror: CodeMirror.Editor, event: ClipboardEvent) => void
   onDrop?: (codeMirror: CodeMirror.Editor, event: DragEvent) => void
->>>>>>> b49db64a
 }
 
 class CodeEditor extends React.Component<CodeEditorProps> {
@@ -70,7 +61,6 @@
       extraKeys: { Enter: 'newlineAndIndentContinueMarkdownList' },
     })
     this.codeMirror.on('change', this.handleCodeMirrorChange)
-    this.codeMirror.on('inputRead', this.handleCodeMirrorPaste)
     window.addEventListener('codemirror-mode-load', this.reloadMode)
     if (this.props.codeMirrorRef != null) {
       this.props.codeMirrorRef(this.codeMirror)
@@ -142,7 +132,7 @@
   handleDrop = (editor: CodeMirror.Editor, event: DragEvent) => {
     const { onDrop } = this.props
     if (onDrop == null) {
-      mdiKeyboardReturn
+      return
     }
 
     onDrop(editor, event)
@@ -154,19 +144,6 @@
   ) => {
     if (change.origin !== 'setValue' && this.props.onChange != null) {
       this.props.onChange(editor.getValue(), change)
-    }
-  }
-
-  handleCodeMirrorPaste = (
-    editor: CodeMirror.Editor,
-    change: CodeMirror.EditorChange
-  ) => {
-    const enableAutoFetchWebPageTitle =
-      this.props.enableAutoFetchWebPageTitle != undefined
-        ? this.props.enableAutoFetchWebPageTitle
-        : false
-    if (this.props.onPaste != null && change.origin == 'paste') {
-      this.props.onPaste(editor, change, enableAutoFetchWebPageTitle)
     }
   }
 
