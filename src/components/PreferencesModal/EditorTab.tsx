--- conflicted
+++ resolved
@@ -25,13 +25,9 @@
 import CustomizedCodeEditor from '../atoms/CustomizedCodeEditor'
 import { useDebounce } from 'react-use'
 import { useAnalytics, analyticsEvents } from '../../lib/analytics'
-<<<<<<< HEAD
 import { FormCheckItem } from '../atoms/form'
-import { codeMirrorPasteHandler } from '../../lib/eventHandler/pasteHandler'
 import isElectron from 'is-electron'
-=======
 import { useGeneralStatus } from '../../lib/generalStatus'
->>>>>>> b49db64a
 
 const defaultPreviewContent = `# hello-world.js
 
@@ -247,7 +243,6 @@
           <CustomizedCodeEditor
             value={previewContent}
             onChange={(newValue) => setPreviewContent(newValue)}
-            onPaste={codeMirrorPasteHandler}
           />
         </SectionControl>
       </Section>
