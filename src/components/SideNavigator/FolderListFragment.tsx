--- conflicted
+++ resolved
@@ -9,12 +9,8 @@
 import ControlButton from './ControlButton'
 import { getFolderItemId } from '../../lib/nav'
 import { getTransferrableNoteData } from '../../lib/dnd'
-<<<<<<< HEAD
-import { IconAddRound, IconFile, IconFileOpen } from '../icons'
-=======
 import { IconAddRound, IconBook, IconFile, IconFileOpen } from '../icons'
 import { useTranslation } from 'react-i18next'
->>>>>>> cbb4e670
 
 interface FolderListFragmentProps {
   storage: NoteStorage
@@ -67,19 +63,7 @@
       popup(event, [
         {
           type: MenuTypes.Normal,
-<<<<<<< HEAD
-          label: 'New Note',
-          enabled: folderPathname !== '/',
-          onClick: async () => {
-            createNote(storageId, { folderPathname })
-          }
-        },
-        {
-          type: MenuTypes.Normal,
-          label: 'New Folder',
-=======
           label: t('folder.create'),
->>>>>>> cbb4e670
           onClick: async () => {
             showPromptToCreateFolder(folderPathname)
           }
@@ -190,8 +174,6 @@
 
   return (
     <>
-<<<<<<< HEAD
-=======
       <SideNavigatorItem
         depth={1}
         active={rootFolderIsActive}
@@ -209,7 +191,6 @@
         }}
         onDrop={createDropHandler('/')}
       />
->>>>>>> cbb4e670
       {openedFolderPathnameList.map((folderPathname: string) => {
         const nameElements = folderPathname.split('/').slice(1)
         const folderName = nameElements[nameElements.length - 1]
