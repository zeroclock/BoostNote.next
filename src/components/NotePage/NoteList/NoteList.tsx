import React, {
  useCallback,
  KeyboardEvent,
  useRef,
  ChangeEventHandler,
  useMemo,
  useState
} from 'react'
import NoteItem from './NoteItem'
import { PopulatedNoteDoc } from '../../../lib/db/types'
import styled from '../../../lib/styled'
import {
  borderBottom,
  inputStyle,
  iconColor,
  selectTabStyle
} from '../../../lib/styled/styleFunctions'
<<<<<<< HEAD
import { IconEdit, IconLoupe, IconArrowSingleDown } from '../../icons'
=======
import { IconEdit, IconLoupe } from '../../icons'
import { useTranslation } from 'react-i18next'
>>>>>>> cbb4e670

export const StyledNoteListContainer = styled.div`
  display: flex;
  flex-direction: column;
  overflow: hidden;
  height: 100%;
  outline: none;
  & > ul {
    flex: 1;
    margin: 0;
    padding: 0;
    list-style: none;
    overflow-y: auto;
  }

  .control {
    height: 50px;
    display: flex;
    padding: 8px;
    align-items: center;
    ${borderBottom}
  }

  .searchInput {
    flex: 1;
    position: relative;
    height: 32px;
    .icon {
      position: absolute;
      top: 8px;
      left: 10px;
      font-size: 20px;
      z-index: 0;
      pointer-events: none;
      ${iconColor}
    }
    .input {
      position: relative;
      width: 100%;
      height: 32px;
      padding-left: 35px;
      box-sizing: border-box;
      ${inputStyle}
    }
    select {
      appearance: none;
    }
  }

  .filterTab {
    height: 25px;
    display: flex;
    align-items: center;
    padding-left: 13px;
    .filterIcon {
      font-size: 10px;
      margin-right: 5px;
      z-index: 0;
      pointer-events: none;
      ${iconColor}
    }
    .input {
      ${selectTabStyle}
    }
    select {
      -webkit-appearance: none;
      -moz-appearance: none;
      appearance: none;
    }
  }

  .newNoteButton {
    width: 35px;
    height: 30px;
    font-size: 24px;
    background: transparent;
    border: none;
    ${iconColor}
  }
`

type SortProps = 'createdAt' | 'title' | 'updatedAt'

type NoteListProps = {
  currentStorageId?: string
  currentNoteId: string
  search: string
  notes: PopulatedNoteDoc[]
  createNote: () => Promise<void>
  setSearchInput: (input: string) => void
  navigateDown: () => void
  navigateUp: () => void
  basePathname: string
  lastCreatedNoteId: string
}

const { t } = useTranslation()

const NoteList = ({
  notes,
  createNote,
  currentStorageId,
  basePathname,
  search,
  currentNoteId,
  setSearchInput,
  navigateDown,
  navigateUp,
  lastCreatedNoteId
}: NoteListProps) => {
  const updateSearchInput: ChangeEventHandler<HTMLInputElement> = useCallback(
    event => {
      setSearchInput(event.target.value)
    },
    [setSearchInput]
  )
  const [sort, setSort] = useState<SortProps>('updatedAt')

  const sortedNotes = useMemo(() => {
    return notes.sort((first, second) => {
      return sort === 'title'
        ? first[sort].localeCompare(second[sort])
        : second[sort].localeCompare(first[sort])
    })
  }, [notes, sort])

  const handleListKeyDown = useCallback(
    (event: KeyboardEvent) => {
      switch (event.key) {
        case 'ArrowDown':
          navigateDown()
          break
        case 'ArrowUp':
          navigateUp()
          break
      }
    },
    [navigateUp, navigateDown]
  )

  const listRef = useRef<HTMLUListElement>(null)

  const focusList = useCallback(() => {
    listRef.current!.focus()
  }, [])
  return (
    <StyledNoteListContainer>
      <div className='control'>
        <div className='searchInput'>
          <input
            className='input'
            value={search}
            onChange={updateSearchInput}
            placeholder={t('note.search')}
          />
          <IconLoupe className='icon' size='0.8em' />
        </div>
        {currentStorageId != null && (
          <button className='newNoteButton' onClick={createNote}>
            <IconEdit size='0.8em' />
          </button>
        )}
      </div>
      <div className='filterTab'>
        <IconArrowSingleDown className='filterIcon' size='0.8em' />
        <select
          className='input'
          onChange={e => setSort(e.target.value as SortProps)}
        >
          <option value='updatedAt'>Updated</option>
          <option value='createdAt'>Created</option>
          <option value='title'>Title</option>
        </select>
      </div>
      <ul tabIndex={0} onKeyDown={handleListKeyDown} ref={listRef}>
        {sortedNotes.map(note => {
          const noteIsCurrentNote = note._id === currentNoteId
          return (
            <li key={note._id}>
              <NoteItem
                active={noteIsCurrentNote}
                note={note}
                storageId={currentStorageId}
                basePathname={basePathname}
                focusList={focusList}
                search={search}
                recentlyCreated={lastCreatedNoteId === note._id}
              />
            </li>
          )
        })}
        {notes.length === 0 ? (
          search.trim() === '' ? (
            <li className='empty'>{t('note.nothing')}</li>
          ) : (
            <li className='empty'>{t('note.nothingMessage')}</li>
          )
        ) : null}
      </ul>
    </StyledNoteListContainer>
  )
}

export default NoteList<|MERGE_RESOLUTION|>--- conflicted
+++ resolved
@@ -15,12 +15,8 @@
   iconColor,
   selectTabStyle
 } from '../../../lib/styled/styleFunctions'
-<<<<<<< HEAD
-import { IconEdit, IconLoupe, IconArrowSingleDown } from '../../icons'
-=======
 import { IconEdit, IconLoupe } from '../../icons'
 import { useTranslation } from 'react-i18next'
->>>>>>> cbb4e670
 
 export const StyledNoteListContainer = styled.div`
   display: flex;
